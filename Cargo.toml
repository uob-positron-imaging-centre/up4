[package]
name = "upppp_rust"
version = "0.1.0"
edition = "2018"
authors = ["Kit's little helpers"]

[lib]
name = "upppp_rust"
crate-type = ["cdylib","rlib"]

[dependencies]
numpy = "0.14.0"
hdf5 = "0.8.0"
#hdf5 = {git="https://github.com/aldanor/hdf5-rust.git"}
ndarray = "0.15"
ndarray-stats="0.5.0"
derive-getters = "0.2.0"
<<<<<<< HEAD
#plotly = "0.6.0"
=======
>>>>>>> 2d652489
plotly = {git="https://github.com/DanW97/plotly.git"}
dyn-clone = "1.0"
#num-traits = "0.2"
#ndarray-linalg = "0.12"
#em = { git = "https://github.com/calebwin/emu", branch = "master" }
itertools = "0.10.1"
regex = "1"
vtkio ="0.6.0"
indicatif = "0.17.0-beta.1"


[dependencies.pyo3]
version = ">0.11.1"
features = ["extension-module"]

[features]
# Debuging feature to print statements
# if activated
uPPPP_debug = []
uPPPP_warning = []
python = []<|MERGE_RESOLUTION|>--- conflicted
+++ resolved
@@ -15,10 +15,7 @@
 ndarray = "0.15"
 ndarray-stats="0.5.0"
 derive-getters = "0.2.0"
-<<<<<<< HEAD
 #plotly = "0.6.0"
-=======
->>>>>>> 2d652489
 plotly = {git="https://github.com/DanW97/plotly.git"}
 dyn-clone = "1.0"
 #num-traits = "0.2"
