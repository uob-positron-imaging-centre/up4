--- conflicted
+++ resolved
@@ -278,213 +278,6 @@
     ///'''
     fn grid_test(&mut self, selector: &ParticleSelector, grid: Box<dyn GridFunctions3D>) -> f64 {
         let global_stats = self.global_stats();
-<<<<<<< HEAD
-        global_stats.velocity_mag()[1]
-    }//end mean velocity
-
-}//End Granular trait
-
-
-impl<T> Granular for T where T: DataManager {}
-
-
-
-fn derivative(x:Array1<f64>,y : Array1<f64>,avg: usize)->(Array1<f64>, Array1<f64>){
-    if x.len() != y.len(){
-        panic!("X and y should have the same len");
-    }
-
-    let mut result_x = Array1::<f64>::zeros(x.len());
-    let mut diffy = Array1::<f64>::zeros(y.len());
-    let mut diffx = Array1::<f64>::zeros(x.len());
-    for id in 0..x.len()-avg{
-        diffx[id] = x[id+avg]-x[id];
-        diffy[id] = y[id+avg]-y[id];
-        result_x[id] = 0.5 * (x[id+avg]+x[id]);
-    }
-    let result_y = diffy/diffx;//Array1::<f64>::zeros(y.len());
-
-    (result_x,result_y)
-}
-fn check_id(id: usize, var: &Array1<i64>) -> bool {
-    let mut ret_val = false;
-    if var[0usize] == -1 && var[1usize] == -1 {
-        ret_val = true;
-    } else {
-        if id >= var[0usize] as usize && id <= var[1usize] as usize {
-            ret_val = true;
-        }
-    }
-    ret_val
-}
-fn check_radius(id: f64, var: &Array1<f64>) -> bool {
-    let mut ret_val = false;
-    //println!("{:?}",var[1usize]);
-    if var[0usize] == -1.0 && var[1usize] == -1.0 {
-        ret_val = true;
-    } else {
-        if id >= var[0usize] && id <= var[1usize] {
-            ret_val = true;
-        }
-    }
-    //-1!("{:?}",ret_val);
-    ret_val
-}
-
-fn meshgrid(
-    x: ndarray::Array1<f64>,
-    y: ndarray::Array1<f64>,
-) -> (ndarray::Array2<f64>, ndarray::Array2<f64>) {
-    let mut xx = ndarray::Array2::<f64>::zeros((x.len(), y.len()));
-    let mut yy = ndarray::Array2::<f64>::zeros((x.len(), y.len()));
-
-    for idx in 0..x.len() {
-        for idy in 0..y.len() {
-            xx[[idx, idy]] = x[idx];
-            yy[[idx, idy]] = y[idy];
-        }
-    }
-    return (xx, yy);
-}
-
-fn meshgrid3d(x: ndarray::Array1<f64>,
-    y: ndarray::Array1<f64>,
-    z: ndarray::Array1<f64>) -> (ndarray::Array3<f64>, ndarray::Array3<f64>, ndarray::Array3<f64>) {
-        let mut xx = ndarray::Array3::<f64>::zeros((x.len(),y.len(),z.len()));
-        let mut yy = ndarray::Array3::<f64>::zeros((x.len(),y.len(),z.len()));
-        let mut zz = ndarray::Array3::<f64>::zeros((x.len(),y.len(),z.len()));
-        for idx in 0..x.len() {
-            for idy in 0..y.len() {
-                for idz in 0..z.len() {
-                    xx[[idx, idy, idz]] = x[idx];
-                    yy[[idx, idy, idz]] = y[idy];
-                    zz[[idx, idy, idz]] = z[idz];
-                }
-            }
-        }
-        return (xx, yy, zz);
-    }
-
-/// calculates the cartesian norm of 3 velocity Vectors
-/// representative for the velocity in x,y and z direction
-fn norm_two(arr1: &Array2<f64>, arr2: &Array2<f64>) -> Array2<f64> {
-    let mut norm_array: Array2<f64> = Array2::zeros((arr1.shape()[0usize], arr1.shape()[1usize]));
-
-    for idx in (0..norm_array.shape()[0usize]) {
-        for idy in (0..norm_array.shape()[1usize]) {
-            norm_array[[idx, idy]] = (arr1[[idx, idy]].powf(2.0)
-                + arr2[[idx, idy]].powf(2.0))
-            .sqrt()
-        }
-    }
-
-    norm_array
-}
-
-fn norm_l2(arr: &Array1<f64>) -> f64 {
-    arr.iter()
-        .map(|x| x * x)
-        .collect::<Array1<f64>>()
-        .sum()
-        .powf(0.5)
-}
-
-fn find_closest(arr: &Array1<f64>, num: f64) -> usize {
-    let mut id: usize = 0;
-
-    let len_arr = arr.len();
-    let mut smallest: f64 = std::f64::MAX;
-    for x in 0..len_arr {
-        if (arr[x] - num).abs() < smallest {
-            smallest = (arr[x] - num).abs();
-            id = x;
-        }
-    }
-    return id;
-}
-
-pub fn timesteps(file: &hdf5::File) -> u64 {
-    let mut timesteps: u64 = 0;
-    let vec = file.member_names().expect("");
-    for x in file.member_names().expect("") {
-        if x.contains("timestep") {
-            timesteps += 1;
-        }
-    }
-    timesteps
-}
-
-fn get_dt(file: &hdf5::File) -> f64 {
-    let t1 = file
-        .group("timestep 0")
-        .expect("")
-        .dataset("time")
-        .expect("")
-        .read_raw::<f64>()
-        .expect("")[0];
-    let t2 = file
-        .group("timestep 1")
-        .expect("Unable to find timestep 1!")
-        .dataset("time")
-        .expect("Unable to find dataset time in timestep 1")
-        .read_raw::<f64>()
-        .expect("Unable to read data from dataset time")[0];
-
-    t2 - t1
-}
-
-fn minmax(arr: &Array1<f64>) -> (f64, f64) {
-    let mut min = f64::MAX;
-    let mut max = f64::MIN;
-    for value in arr.iter() {
-        if value > &max {
-            max = value.clone();
-        }
-        if value < &min {
-            min = value.clone();
-        }
-    }
-    (min, max)
-}
-fn minidx(arr: &Array1<f64>) -> (f64, usize) {
-    let mut min = f64::MAX;
-    let mut idx = 0;
-    for id in 0..arr.len() {
-        let value = arr[id];
-        if value < min {
-            min = value;
-            idx = id;
-        }
-    }
-    (min, idx)
-}
-
-fn minmax_rot(vel: &Array2<f64> ,pos: &Array2<f64> , rot_speed: f64, drum_center: &Array1<f64>) -> (f64, f64) {
-    let mut min = f64::MAX;
-    let mut max = f64::MIN;
-    let mut count = 0;
-    for vel in vel.outer_iter(){
-        let position = pos.slice(s![count, ..]).to_owned();
-        let distance = ((position[0usize]-drum_center[0]) * (position[0usize]-drum_center[0])
-        + (position[1usize]-drum_center[1]) * (position[1usize]-drum_center[1])
-        + (position[2usize]-drum_center[2]) * (position[2usize]-drum_center[2])).sqrt();
-        let alpha = ((position[0usize]-drum_center[0])/(position[2usize]-drum_center[2])).atan();
-        let rot_vel_at_dist = distance  * (2.0 * std::f64::consts::PI  *rot_speed / 60.0);
-        let rot_vec = array![alpha.cos()*rot_vel_at_dist,0.0,alpha.sin()*rot_vel_at_dist];
-        // see notes at 13.feb 2021 (orange book)
-
-        //here we can do it better! save these values as array and return them
-        //later
-        let part_rot_val = ((rot_vec[0]-vel[0])*(rot_vec[0]-vel[0])
-        +(rot_vec[1]-vel[1])*(rot_vec[1]-vel[1])
-        +(rot_vec[2]-vel[2])*(rot_vec[2]-vel[2]))
-        .sqrt();
-
-        // now finnalyy check the velocitys
-        if part_rot_val < min{
-            min = part_rot_val;
-        }
-=======
         let timesteps = global_stats.timesteps();
         let mut mean_velocity = 0.0;
         let mut num_counts = 0.0;
@@ -495,7 +288,6 @@
             if !selector.timestep_valid(current_time) {
                 continue;
             }
->>>>>>> 211280a8
 
             // checking for kill signals
             check_signals!()
