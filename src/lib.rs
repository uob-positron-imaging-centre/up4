--- conflicted
+++ resolved
@@ -14,18 +14,6 @@
 //!    but few particles such as [PEPT](https://www.birmingham.ac.uk/research/activity/physics/particle-nuclear/positron-imaging-centre/positron-emission-particle-tracking-pept/pept-overview.aspx)
 //! - **`TData`**: A timestep based saving of data, for simulational data from different engines such
 //!    as [LIGGGHTS](https://www.cfdem.com/liggghtsr-open-source-discrete-element-method-particle-simulation-code)
-<<<<<<< HEAD
-
-extern crate ndarray;
-extern crate plotly;
-mod functions;
-pub mod datamanager;
-pub mod base;
-pub mod utilities;
-use datamanager::{GlobalStats,Manager,TData,PData};
-pub mod plotting;
-pub mod py;
-=======
 #![allow(dead_code)]
 extern crate ndarray;
 extern crate plotly;
@@ -46,5 +34,4 @@
 pub mod types;
 pub mod utilities;
 
-pub use pylib::*;
->>>>>>> 211280a8
+pub use pylib::*;