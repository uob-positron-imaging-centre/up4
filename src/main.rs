--- conflicted
+++ resolved
@@ -8,14 +8,10 @@
 use datamanager::{GlobalStats,DataManager, Manager,Timestep};
 use datamanager::pdata::PData;
 use datamanager::tdata::TData;
-<<<<<<< HEAD
 mod plotting;
 use itertools::izip;
 use plotting::vector2d;
-=======
 use base::{ParticleSelector,Grid2D,Dim};
-mod quiver_funcs;
->>>>>>> 2d652489
 use ndarray::prelude::*;
 use core::panic;
 use std::f64::consts;
@@ -54,7 +50,6 @@
      println!("Welcome to Dan's attempts at a quiver plot, oh wow!");
      // test data
      const PI: f64 = consts::PI;
-<<<<<<< HEAD
      const PTS: f64 = 60.; //number of points
      let valx: Array1<f64> = Array::range(0.,2.*PI+PI/PTS,2.*PI/PTS);
      let valy: Array1<f64> = Array::range(0.,2.*PI+PI/PTS,2.*PI/PTS);
@@ -165,7 +160,6 @@
     3) Add option/enum structs for titles, axis labels and ranges
     4) Investigate colourbar addition
       */
-=======
      const PTS: f64 = 20.; //number of points
      let now = Instant::now();
      let mut data = TData::new("test/drum.hdf5");
@@ -203,5 +197,4 @@
      let arrows = quiver_funcs::ArrowData::new(x,y,u,v);
      quiver_funcs::plot_arrows(arrows, PTS);
      println!("End time: {}", now.elapsed().as_millis());
->>>>>>> 2d652489
 }