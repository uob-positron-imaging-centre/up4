#!/usr/bin/env python
# -*-coding:utf-8 -*-
# File    :   __init__.py
# Time    :   2022/01/05 23:24:07
# Author  :   Dominik Werner, Daniel Weston
# Version :   0.1.0
# Contact :   d.wer2@gmx.de, danw2697@btinternet.com
# Licence :   GNU v3.0
# Desc    :   None

<<<<<<< HEAD
from upppp_rust import Converter, Data, Grid
from . import plotting
=======
from upppp_rust import Data, Converter
from .grid import Grid

from . import plotting

__all__ = ["Data", "Converter", "Grid", "plotting"]
>>>>>>> 74e1a6ee
<|MERGE_RESOLUTION|>--- conflicted
+++ resolved
@@ -8,14 +8,9 @@
 # Licence :   GNU v3.0
 # Desc    :   None
 
-<<<<<<< HEAD
-from upppp_rust import Converter, Data, Grid
-from . import plotting
-=======
 from upppp_rust import Data, Converter
 from .grid import Grid
 
 from . import plotting
 
-__all__ = ["Data", "Converter", "Grid", "plotting"]
->>>>>>> 74e1a6ee
+__all__ = ["Data", "Converter", "Grid", "plotting"]