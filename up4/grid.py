--- conflicted
+++ resolved
@@ -51,24 +51,12 @@
         # check types
         if not isinstance(limits, (list, np.ndarray)) and limits is not None:
             raise TypeError(
-<<<<<<< HEAD
-                "limits must be a list or numpy array not a {}".format(type(limits))
-            )
-=======
                 "limits must be a list or numpy array not a {}".format(type(limits)))
->>>>>>> 8eabfdd3
         elif limits is not None:
             limits = np.asarray(limits)
         if not isinstance(num_cells, (list, np.ndarray)) and num_cells is not None:
             raise TypeError(
-<<<<<<< HEAD
-                "num_cells must be a list or numpy array not a {}".format(
-                    type(num_cells)
-                )
-            )
-=======
                 "num_cells must be a list or numpy array not a {}".format(type(num_cells)))
->>>>>>> 8eabfdd3
         elif num_cells is not None:
             num_cells = np.asarray(num_cells)
             if len(num_cells) != 3:
@@ -102,11 +90,7 @@
 
         if not isinstance(grid_style, str) and grid_style is not None:
             raise TypeError("grid_style must be a string")
-<<<<<<< HEAD
-        if grid_style not in ["cartesian", "cylindrical"]:
-=======
         if not grid_style in ["cartesian", "cylindrical"]:
->>>>>>> 8eabfdd3
             raise ValueError("grid_style must be 'cartesian' or 'cylindrical'")
 
         if not isinstance(cell_size, (list, np.ndarray)) and cell_size is not None:
@@ -115,13 +99,7 @@
             cell_size = np.asarray(cell_size)
             if len(cell_size) != 3:
                 raise ValueError(
-<<<<<<< HEAD
-                    """cell_size must have length 3 containing the size of a single cell
-                     in x,y,z direction. Units are in file units"""
-                )
-=======
                     "cell_size must have length 3 containing the size of a single cell in x,y,z direction. Units are in file units")
->>>>>>> 8eabfdd3
             num_cells = calc_num_cells(cell_size, data, limits, xlim, ylim, zlim)
             print(num_cells)
 
@@ -129,30 +107,6 @@
             # either limits or xlim,ylim,zlim must be given
             if limits is None and (xlim is None or ylim is None or zlim is None):
                 raise ValueError(
-<<<<<<< HEAD
-                    "Either limits or xlim,ylim,zlim or a data object must be given"
-                )
-            # but not both
-            if limits is not None and (
-                xlim is not None or ylim is not None or zlim is not None
-            ):
-                raise ValueError(
-                    "Either limits or xlim,ylim,zlim or a data object must be given"
-                )
-
-        if grid_style == "cartesian":
-            # data is given but no cell size or limits
-            if (
-                data is not None
-                and limits is None
-                and xlim is None
-                and ylim is None
-                and zlim is None
-            ):
-                return self.cartesian3d_from_data(
-                    data, np.asarray(num_cells, dtype=np.int64)
-                )
-=======
                     "Either limits or xlim,ylim,zlim or a data object must be given")
             # but not both
             if limits is not None and (xlim is not None or ylim is not None or zlim is not None):
@@ -163,7 +117,6 @@
             # data is given but no cell size or limits
             if data is not None and limits is None and xlim is None and ylim is None and zlim is None:
                 return self.cartesian3d_from_data(data, np.asarray(num_cells, dtype=np.int64))
->>>>>>> 8eabfdd3
 
             # data is given and cell size is given
             elif data is not None and limits is not None:
@@ -173,13 +126,7 @@
                 else:
                     raise ValueError("limits must be positive")
             # data is given and at least one of xlim,ylim,zlim is not none
-<<<<<<< HEAD
-            elif data is not None and (
-                xlim is not None or ylim is not None or zlim is not None
-            ):
-=======
             elif data is not None and (xlim is not None or ylim is not None or zlim is not None):
->>>>>>> 8eabfdd3
                 xmin, ymin, zmin = data.min_position()
                 xmax, ymax, zmax = data.max_position()
                 if xlim is not None:
@@ -192,23 +139,11 @@
                     zmin = zlim[0]
                     zmax = zlim[1]
                 dim = [xmin, xmax, ymin, ymax, zmin, zmax]
-<<<<<<< HEAD
-                return self.cartesian3d(
-                    np.array(num_cells, dtype=np.int64), np.asarray(dim)
-                )
-            elif data is None:
-                if limits is not None:
-                    if not any(i < 0 for i in limits):
-                        return self.cartesian3d(
-                            np.asarray(num_cells), np.asarray(limits)
-                        )
-=======
                 return self.cartesian3d(np.array(num_cells, dtype=np.int64), np.asarray(dim))
             elif data is None:
                 if limits is not None:
                     if not any(i < 0 for i in limits):
                         return self.cartesian3d(np.asarray(num_cells), np.asarray(limits))
->>>>>>> 8eabfdd3
                     else:
                         raise ValueError("limits must be positive")
                 elif xlim is not None and ylim is not None and zlim is not None:
@@ -218,47 +153,20 @@
                     raise ValueError("Either limits or xlim,ylim,zlim must be given")
             else:
                 raise ValueError(
-<<<<<<< HEAD
-                    "Something went wrong, you shouldn't be here. Contact developer"
-                )
-        elif grid_style == "cylindrical":
-            # data is given but no cell size or limits
-            if (
-                data is not None
-                and limits is None
-                and xlim is None
-                and ylim is None
-                and zlim is None
-            ):
-                return self.cylindrical3d_from_data(
-                    data, np.asarray(num_cells, dtype=np.int64)
-                )
-=======
                     "Something went wrong, you shouldn't be here. Contact developer")
         elif grid_style == "cylindrical":
             # data is given but no cell size or limits
             if data is not None and limits is None and xlim is None and ylim is None and zlim is None:
                 return self.cylindrical3d_from_data(data, np.asarray(num_cells, dtype=np.int64))
->>>>>>> 8eabfdd3
 
             # data is given and cell size is given
             elif data is not None and limits is not None:
                 if not any(i < 0 for i in limits):
-<<<<<<< HEAD
-                    return self.cylindrical3d(np.asarray(num_cells), np.asarray(limits))
-                else:
-                    raise ValueError("limits must be positive")
-            # data is given and at least one of xlim,ylim,zlim is not none
-            elif data is not None and (
-                xlim is not None or ylim is not None or zlim is not None
-            ):
-=======
                     return self.cylindrical3d(np.asarray(num_cells, dtype=np.int64), np.asarray(limits))
                 else:
                     raise ValueError("limits must be positive")
             # data is given and at least one of xlim,ylim,zlim is not none
             elif data is not None and (xlim is not None or ylim is not None or zlim is not None):
->>>>>>> 8eabfdd3
                 xmin, ymin, zmin = data.min_position()
                 xmax, ymax, zmax = data.max_position()
                 if xlim is not None:
@@ -271,37 +179,18 @@
                     zmin = zlim[0]
                     zmax = zlim[1]
                 dim = [xmin, xmax, ymin, ymax, zmin, zmax]
-<<<<<<< HEAD
-                return self.cylindrical3d(np.asarray(num_cells), np.asarray(dim))
-            elif data is None:
-                if limits is not None:
-                    if not any(i < 0 for i in limits):
-                        return self.cylindrical3d(
-                            np.asarray(num_cells), np.asarray(limits)
-                        )
-=======
                 return self.cylindrical3d(np.asarray(num_cells, dtype=np.int64), np.asarray(dim))
             elif data is None:
                 if limits is not None:
                     if not any(i < 0 for i in limits):
                         return self.cylindrical3d(np.asarray(num_cells, dtype=np.int64), np.asarray(limits))
->>>>>>> 8eabfdd3
                     else:
                         raise ValueError("limits must be positive")
                 elif xlim is not None and ylim is not None and zlim is not None:
                     dim = [xlim[0], xlim[1], ylim[0], ylim[1], zlim[0], zlim[1]]
-<<<<<<< HEAD
-                    return self.cylindrical3d(np.asarray(num_cells), np.asarray(dim))
-=======
                     return self.cylindrical3d(np.asarray(num_cells, dtype=np.int64), np.asarray(dim))
->>>>>>> 8eabfdd3
                 else:
                     raise ValueError("Either limits or xlim,ylim,zlim must be given")
             else:
                 raise ValueError(
-<<<<<<< HEAD
-                    "Something went wrong, you shouldn't be here. Contact developer"
-                )
-=======
-                    "Something went wrong, you shouldn't be here. Contact developer")
->>>>>>> 8eabfdd3
+                    "Something went wrong, you shouldn't be here. Contact developer")